/**
 * This file contains functions that need to constuct generic Containers or convert from a
 * container of runtime determined type to something else.  Typescript has problems with
 * imports if two classes depend on each other so these functions have been pulled out into
 * something neither Container nor any of its subclasses need directly.
 */
import { Container as ContainerBuilder } from "gink/protoc.out/container_pb";
import { Muid, Value, Bytes, AsOf, Entry } from "./typedefs";
import { Container } from "./Container";
import { Directory } from "./Directory";
import { Sequence } from "./Sequence";
import { Box } from "./Box";
import { GinkInstance } from "./GinkInstance";
import { ensure, unwrapValue, builderToMuid, valueToJson, muidTupleToMuid } from "./utils";
import { Entry as EntryBuilder } from "gink/protoc.out/entry_pb";
import { Behavior } from "gink/protoc.out/behavior_pb";

export async function construct(ginkInstance: GinkInstance, address: Muid, containerBuilder?: ContainerBuilder): Promise<Container> {
    if (address.timestamp === -1) {
<<<<<<< HEAD
        if (address.offset === Behavior.SCHEMA) return new Directory(ginkInstance, address);
        if (address.offset === Behavior.QUEUE) return new Sequence(ginkInstance, address);
=======
        if (address.offset === Behavior.DIRECTORY) return new Directory(ginkInstance, address);
        if (address.offset === Behavior.SEQUENCE) return new Sequence(ginkInstance, address);
>>>>>>> 6f7826a8
        if (address.offset === Behavior.BOX) return new Box(ginkInstance, address);
    }
    if (containerBuilder === undefined) {
        const containerBytes = ensure(await ginkInstance.store.getContainerBytes(address));
        containerBuilder = ContainerBuilder.deserializeBinary(containerBytes);
    }
<<<<<<< HEAD
    if (containerBuilder.getBehavior() == Behavior.SCHEMA) return (new Directory(ginkInstance, address, containerBuilder));
    if (containerBuilder.getBehavior() == Behavior.QUEUE) return (new Sequence(ginkInstance, address, containerBuilder));
=======
    if (containerBuilder.getBehavior() == Behavior.DIRECTORY) return (new Directory(ginkInstance, address, containerBuilder));
    if (containerBuilder.getBehavior() == Behavior.SEQUENCE) return (new Sequence(ginkInstance, address, containerBuilder));
>>>>>>> 6f7826a8
    if (containerBuilder.getBehavior() == Behavior.BOX) return (new Box(ginkInstance, address, containerBuilder));
    throw new Error(`container type not recognized/implemented: ${containerBuilder.getBehavior()}`);
}

export async function interpret(entry: Entry, ginkInstance: GinkInstance): Promise<Container | Value | undefined> {
    if (entry === undefined || entry.deletion) {
        return undefined;
    }
    if (entry.value !== undefined)
        return entry.value;
    if (entry.pointeeList.length > 0) {
        const muid: Muid = {
            timestamp: entry.pointeeList[0][0],
            medallion: entry.pointeeList[0][1],
            offset: entry.pointeeList[0][2],
        }
        return construct(ginkInstance, muid);
    }
    throw new Error(`don't know how to interpret entry: ${JSON.stringify(entry)}`);

}

export async function toJson(value: Value | Container, indent: number | boolean = false, asOf?: AsOf, seen?: Set<string>): Promise<string> {
    ensure(indent === false, "indent not implemented");
    if (value instanceof Container) {
        if (value instanceof Directory) {
            return await value.toJson(indent, asOf, seen);
        }
        if (value instanceof Sequence) {
            return await value.toJson(indent, asOf, seen);
        }
        if (value instanceof Box) {
            return await value.toJson(indent, asOf, seen);
        }
        throw new Error(`container type not recognized: ${value}`)
    } else {
        return valueToJson(value);
    }
}

export async function convertEntryBytes(ginkInstance: GinkInstance, entryBytes: Bytes, entryAddress?: Muid): Promise<Value | Container | undefined> {
    ensure(entryBytes instanceof Uint8Array);
    const entryBuilder = EntryBuilder.deserializeBinary(entryBytes);
    if (entryBuilder.hasValue()) {
        return unwrapValue(entryBuilder.getValue());
    }
    if (entryBuilder.hasPointee()) {
        const destAddress = builderToMuid(entryBuilder.getPointee(), entryAddress)
        return await construct(ginkInstance, destAddress);
    }
<<<<<<< HEAD
    if (entryBuilder.getDeleting()) {
=======
    if (entryBuilder.getDeletion()) {
>>>>>>> 6f7826a8
        return undefined;
    }
    throw new Error("unsupported entry type");
}

/*
* I can't import List, Directory, etc. into this Container.ts because it will cause the inherits clauses to break.
* So anything that creates containers from the Container class has to be implemented elsewhere and patched in.
*/
Container._getBackRefsFunction = function(instance: GinkInstance, pointingTo: Container, asOf?: AsOf): 
    AsyncGenerator<[KeyType | Muid | undefined, Container], void, unknown> {
    return (async function* () {
        const entries = await instance.store.getBackRefs(pointingTo.address);
        for (const entry of entries) {
            const containerMuid = muidTupleToMuid(entry.containerId);
            const containerBuilder = containerMuid.timestamp === 0 ? undefined :
                ContainerBuilder.deserializeBinary(await instance.store.getContainerBytes(containerMuid));
            if (entry.behavior == Behavior.DIRECTORY) {
                if (instance.store.getEntry(containerMuid, entry.semanticKey[0], asOf)) {
                    yield <[KeyType | Muid | undefined, Container]>
                        [entry.semanticKey[0], new Directory(instance, containerMuid, containerBuilder)];
                }
            }
            if (entry.behavior == Behavior.SEQUENCE) {
                const entryMuid = muidTupleToMuid(entry.entryId);
                if (instance.store.getEntry(containerMuid, entryMuid, asOf)) {
                    yield [entryMuid, new Sequence(instance, containerMuid, containerBuilder)];
                }
            }
            if (entry.behavior == Behavior.BOX) {
                if (instance.store.getEntry(containerMuid, undefined, asOf)) {
                    yield [undefined, new Box(instance, containerMuid, containerBuilder)];
                }
            }
        }
    })();
}<|MERGE_RESOLUTION|>--- conflicted
+++ resolved
@@ -17,26 +17,16 @@
 
 export async function construct(ginkInstance: GinkInstance, address: Muid, containerBuilder?: ContainerBuilder): Promise<Container> {
     if (address.timestamp === -1) {
-<<<<<<< HEAD
-        if (address.offset === Behavior.SCHEMA) return new Directory(ginkInstance, address);
-        if (address.offset === Behavior.QUEUE) return new Sequence(ginkInstance, address);
-=======
         if (address.offset === Behavior.DIRECTORY) return new Directory(ginkInstance, address);
         if (address.offset === Behavior.SEQUENCE) return new Sequence(ginkInstance, address);
->>>>>>> 6f7826a8
         if (address.offset === Behavior.BOX) return new Box(ginkInstance, address);
     }
     if (containerBuilder === undefined) {
         const containerBytes = ensure(await ginkInstance.store.getContainerBytes(address));
         containerBuilder = ContainerBuilder.deserializeBinary(containerBytes);
     }
-<<<<<<< HEAD
-    if (containerBuilder.getBehavior() == Behavior.SCHEMA) return (new Directory(ginkInstance, address, containerBuilder));
-    if (containerBuilder.getBehavior() == Behavior.QUEUE) return (new Sequence(ginkInstance, address, containerBuilder));
-=======
     if (containerBuilder.getBehavior() == Behavior.DIRECTORY) return (new Directory(ginkInstance, address, containerBuilder));
     if (containerBuilder.getBehavior() == Behavior.SEQUENCE) return (new Sequence(ginkInstance, address, containerBuilder));
->>>>>>> 6f7826a8
     if (containerBuilder.getBehavior() == Behavior.BOX) return (new Box(ginkInstance, address, containerBuilder));
     throw new Error(`container type not recognized/implemented: ${containerBuilder.getBehavior()}`);
 }
@@ -87,11 +77,7 @@
         const destAddress = builderToMuid(entryBuilder.getPointee(), entryAddress)
         return await construct(ginkInstance, destAddress);
     }
-<<<<<<< HEAD
-    if (entryBuilder.getDeleting()) {
-=======
     if (entryBuilder.getDeletion()) {
->>>>>>> 6f7826a8
         return undefined;
     }
     throw new Error("unsupported entry type");
