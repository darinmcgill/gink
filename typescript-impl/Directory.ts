--- conflicted
+++ resolved
@@ -10,31 +10,19 @@
 export class Directory extends Container {
 
     constructor(ginkInstance: GinkInstance, address: Muid, containerBuilder?: ContainerBuilder) {
-<<<<<<< HEAD
-        super(ginkInstance, address, Behavior.SCHEMA);
-=======
         super(ginkInstance, address, Behavior.DIRECTORY);
->>>>>>> 6f7826a8
         if (this.address.timestamp < 0) {
             //TODO(https://github.com/google/gink/issues/64): document default magic containers
             ensure(address.offset == Behavior.DIRECTORY);
         } else {
-<<<<<<< HEAD
-            ensure(containerBuilder.getBehavior() == Behavior.SCHEMA);
-=======
             ensure(containerBuilder.getBehavior() == Behavior.DIRECTORY);
->>>>>>> 6f7826a8
         }
     }
 
     //TODO(https://github.com/google/gink/issues/54): Implement clear().
 
     /**
-<<<<<<< HEAD
-     * Sets a key/value association in a Schema.
-=======
      * Sets a key/value association in a directory.
->>>>>>> 6f7826a8
      * If a bundler is supplied, the function will add the entry to that bundler 
      * and return immediately (presumably you know what to do with a CS if you passed it in).
      * If the caller does not supply a bundler, then one is created on the fly, and
