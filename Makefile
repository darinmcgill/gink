#TODO: maybe switch over to Bazel?
PROTOS=$(wildcard proto/*.proto)

<<<<<<< HEAD
all: node_modules/transactions_pb.js node_modules/values_pb.js node_modules/messages_pb.js \
     node_modules/log_pb.js
=======
all: javascript_protos
>>>>>>> 8e9f875f

node_modules:
	mkdir -p node_modules

javascript_protos: $(PROTOS)
	protoc \
	--proto_path=proto \
	--js_out=import_style=commonjs,binary:node_modules \
	$(PROTOS)


node_modules/log_pb.js: node_modules proto/*.proto
	protoc --proto_path=proto \
	--js_out=import_style=commonjs,binary:node_modules \
	log.proto

clean:
	rm -rf node_modules/*_pb.js<|MERGE_RESOLUTION|>--- conflicted
+++ resolved
@@ -1,12 +1,7 @@
 #TODO: maybe switch over to Bazel?
 PROTOS=$(wildcard proto/*.proto)
 
-<<<<<<< HEAD
-all: node_modules/transactions_pb.js node_modules/values_pb.js node_modules/messages_pb.js \
-     node_modules/log_pb.js
-=======
 all: javascript_protos
->>>>>>> 8e9f875f
 
 node_modules:
 	mkdir -p node_modules
