import { BundleBytes, Entry } from "../typescript-impl/typedefs"
import { ChainTracker } from "../typescript-impl/ChainTracker"
import { Store } from "../typescript-impl/Store";
import { Bundle as BundleBuilder } from "gink/protoc.out/bundle_pb";
import { Change as ChangeBuilder } from "gink/protoc.out/change_pb";
import { Container as ContainerBuilder } from "gink/protoc.out/container_pb";
import { Entry as EntryBuilder } from "gink/protoc.out/entry_pb";
import { Behavior } from "gink/protoc.out/behavior_pb";
import {
    makeChainStart, extendChain, addTrxns,
    MEDALLION1, START_MICROS1, NEXT_TS1, MEDALLION2, START_MICROS2, NEXT_TS2
} from "./test_utils";
import { muidToBuilder, ensure, wrapValue, matches, wrapKey } from "../typescript-impl/utils";
import { Bundler } from "../typescript-impl";
// makes an empty Store for testing purposes
export type StoreMaker = () => Promise<Store>;

// Jest complains if there's a test suite without a test.
test('placeholder', () => {
    expect(1 + 2).toBe(3);
});


/**
 * 
 * @param storeMaker must return a fresh (empty) store on each invocation
 * @param implName name of this implementation
 */
export function testStore(implName: string, storeMaker: StoreMaker, replacer?: StoreMaker) {
    let store: Store;

    beforeEach(async () => {
        store = await storeMaker();
        await store.ready;
    });

    afterEach(async () => {
        await store.close();
    });

    test(`${implName} test accepts chain start but only once`, async () => {
        const chainStart = makeChainStart("Hello, World!", MEDALLION1, START_MICROS1);
        const [_info1, acceptedOnce] = await store.addBundle(chainStart);
        const [_info2, acceptedTwice] = await store.addBundle(chainStart);
        expect(acceptedOnce).toBeTruthy();
        expect(acceptedTwice).toBeFalsy();
    });

    test(`${implName} ensure that it rejects when doesn't have chain start`, async () => {
        const chainStart = makeChainStart("Hello, World!", MEDALLION1, START_MICROS1);
        const secondTrxn = extendChain("Hello, again!", chainStart, NEXT_TS1);
        let added: boolean = false;
        let barfed = false;
        try {
            const result = await store.addBundle(secondTrxn);
            added = result[1];
        } catch (e) {
            barfed = true;
        }
        expect(added).toBeFalsy();
        expect(barfed).toBeTruthy();
    });

    test(`${implName} test rejects missing link`, async () => {
        const chainStart = makeChainStart("Hello, World!", MEDALLION1, START_MICROS1);
        const secondTrxn = extendChain("Hello, again!", chainStart, NEXT_TS1);
        const thirdTrxn = extendChain("Hello, a third!", secondTrxn, NEXT_TS1 + 1);
        await store.addBundle(chainStart);
        let added: boolean = false;
        let barfed = false;
        try {
            const result = await store.addBundle(thirdTrxn);
            added = result[1];
        } catch (e) {
            barfed = true;
        }
        expect(added).toBeFalsy();
        expect(barfed).toBeTruthy();
    });

    test(`${implName} test creates greeting`, async () => {
        await addTrxns(store);
        const hasMap = <ChainTracker> await store.getChainTracker();

        expect(hasMap.getCommitInfo([MEDALLION1, START_MICROS1])!.timestamp).toBe(NEXT_TS1);
        expect(hasMap.getCommitInfo([MEDALLION2, START_MICROS2])!.timestamp).toBe(NEXT_TS2);
    });

    test(`${implName} test sends trxns in order`, async () => {
        await addTrxns(store);
        if (replacer) {
            await store.close();
            store = await replacer();
        }
        const sent: Array<BundleBytes> = [];
        await store.getCommits((x: BundleBytes) => { sent.push(x); });
        expect(sent.length).toBe(4);
        expect(BundleBuilder.deserializeBinary(sent[0]).getTimestamp()).toBe(START_MICROS1);
        expect(BundleBuilder.deserializeBinary(sent[1]).getTimestamp()).toBe(START_MICROS2);
        expect(BundleBuilder.deserializeBinary(sent[2]).getTimestamp()).toBe(NEXT_TS1);
        expect(BundleBuilder.deserializeBinary(sent[3]).getTimestamp()).toBe(NEXT_TS2);
    });

    test(`${implName} test claim chains`, async () => {
        await store.claimChain(MEDALLION1, START_MICROS1);
        await store.claimChain(MEDALLION2, START_MICROS2);
        if (replacer) {
            await store.close();
            store = await replacer();
        }
        const active = await store.getClaimedChains();
        expect(active.size).toBe(2);
        expect(active.get(MEDALLION1)).toBe(START_MICROS1);
        expect(active.get(MEDALLION2)).toBe(START_MICROS2);
    });

    test(`${implName} test save/fetch container`, async () => {
        const bundleBuilder = new BundleBuilder();
        bundleBuilder.setChainStart(START_MICROS1);
        bundleBuilder.setTimestamp(START_MICROS1);
        bundleBuilder.setMedallion(MEDALLION1);
        const changeBuilder = new ChangeBuilder();
        const containerBuilder = new ContainerBuilder();
        containerBuilder.setBehavior(Behavior.DIRECTORY);
        changeBuilder.setContainer(containerBuilder);
        bundleBuilder.getChangesMap().set(7, changeBuilder);
        const BundleBytes = bundleBuilder.serializeBinary();
        const [commitInfo, _novel] = await store.addBundle(BundleBytes);
        ensure(commitInfo.medallion == MEDALLION1);
        ensure(commitInfo.timestamp == START_MICROS1);
        const containerBytes = await store.getContainerBytes({ medallion: MEDALLION1, timestamp: START_MICROS1, offset: 7 });
        ensure(containerBytes);
        const containerBuilder2 = ContainerBuilder.deserializeBinary(containerBytes);
        ensure(containerBuilder2.getBehavior() == Behavior.DIRECTORY);
    });

    test(`${implName} create / view Entry`, async () => {
        const bundler = new Bundler();
        const sourceAddress = {medallion: 1, timestamp:2, offset: 3};
        const address = bundler.addEntry(
            (new EntryBuilder())
<<<<<<< HEAD
                .setBehavior(Behavior.SCHEMA)
=======
                .setBehavior(Behavior.DIRECTORY)
>>>>>>> 6f7826a8
                .setContainer(muidToBuilder(sourceAddress))
                .setKey(wrapKey("abc"))
                .setValue(wrapValue("xyz"))
        );
        bundler.seal({medallion: 4, chainStart: 5, timestamp: 5});
        await store.addBundle(bundler.bytes);
        ensure(address.medallion == 4);
        ensure(address.timestamp == 5);
        const entry = <Entry> await store.getEntry(sourceAddress, "abc",);
        ensure(matches(entry.containerId, [2,1,3]));
        ensure(matches(entry.entryId, [5,4,1]));
        ensure(entry.value == "xyz");
        ensure(entry.semanticKey[0] == "abc");
    });
}<|MERGE_RESOLUTION|>--- conflicted
+++ resolved
@@ -139,11 +139,7 @@
         const sourceAddress = {medallion: 1, timestamp:2, offset: 3};
         const address = bundler.addEntry(
             (new EntryBuilder())
-<<<<<<< HEAD
-                .setBehavior(Behavior.SCHEMA)
-=======
                 .setBehavior(Behavior.DIRECTORY)
->>>>>>> 6f7826a8
                 .setContainer(muidToBuilder(sourceAddress))
                 .setKey(wrapKey("abc"))
                 .setValue(wrapValue("xyz"))
